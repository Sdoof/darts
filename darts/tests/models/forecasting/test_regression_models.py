--- conflicted
+++ resolved
@@ -639,11 +639,7 @@
         )
         # @patch.object(darts.models.forecasting.gradient_boosted_model.lgb.LGBMRegressor, 'fit')
         def test_gradient_boosted_model_with_eval_set(self, lgb_fit_patch):
-<<<<<<< HEAD
-            """test whether these evaluation set parameters are passed to LGBRegressor"""
-=======
             """Test whether these evaluation set parameters are passed to LGBRegressor"""
->>>>>>> ddc91b94
             model = LightGBMModel(lags=4, lags_past_covariates=2)
             split_index = 450
             model.fit(
