"""
Timeseries
----------

`TimeSeries` is the main class in `darts`. It represents a univariate or multivariate time series.
It can represent a stochastic time series by storing several samples (trajectories).
"""

import pickle
import pandas as pd
import numpy as np
import xarray as xr
import matplotlib.pyplot as plt
from typing import Tuple, Optional, Callable, Any, List, Union, TextIO, Sequence
from inspect import signature
from collections import defaultdict
from pandas.tseries.frequencies import to_offset

from .logging import raise_log, raise_if_not, raise_if, get_logger

logger = get_logger(__name__)

# dimension names in the DataArray
# the "time" one can be different, if it has a name in the underlying Series/DataFrame.
DIMS = ('time', 'component', 'sample')

VALID_INDEX_TYPES = (pd.DatetimeIndex, pd.RangeIndex, pd.Int64Index)


class TimeSeries:
    def __init__(self, xa: xr.DataArray):
        """
        Wrapper around a (well formed) DataArray. Use the static factory methods to build instances unless
        you know what you are doing.
        """
        raise_if_not(isinstance(xa, xr.DataArray), 'Data must be provided as an xarray DataArray instance. '
                                                   'If you need to create a TimeSeries from another type '
                                                   '(e.g. a DataFrame), look at TimeSeries factory methods '
                                                   '(e.g. TimeSeries.from_dataframe(), '
                                                   'TimeSeries.from_xarray(), TimeSeries.from_values()'
                                                   'TimeSeries.from_times_and_values(), etc...).', logger)
        raise_if_not(xa.size > 0, 'The time series array must not be empty.', logger)
        raise_if_not(len(xa.shape) == 3, 'TimeSeries require DataArray of dimensionality 3 ({}).'.format(DIMS), logger)

        # Ideally values should be np.float, otherwise certain functionalities like diff()
        # relying on np.nan (which is a float) won't work very properly.
        raise_if_not(np.issubdtype(xa.values.dtype, np.number), 'The time series must contain numeric values only.',
                     logger)

        val_dtype = xa.values.dtype
        if not (np.issubdtype(val_dtype, np.float64) or np.issubdtype(val_dtype, np.float32)):
            logger.warn('TimeSeries is using a numeric type different from np.float32 or np.float64. '
                        'Not all functionalities may work properly. It is recommended casting your data to floating '
                        'point numbers before using TimeSeries.')

        if xa.dims[-2:] != DIMS[-2:]:
            # The first dimension represents the time and may be named differently.
            raise_log(ValueError('The last two dimensions of the DataArray must be named {}'.format(DIMS[-2:])), logger)

        # check that columns/component names are unique
        components = xa.get_index(DIMS[1])
        raise_if_not(len(set(components)) == len(components),
                     'The components (columns) names must be unique. Provided: {}'.format(components),
                     logger)

        self._time_dim = str(xa.dims[0])  # how the time dimension is named; we convert hashable to string

        # The following sorting returns a copy, which we are relying on.
        # As of xarray 0.18.2, this sorting discards the freq of the index for some reason
        # https://github.com/pydata/xarray/issues/5466
        # We sort only if the time axis is not already sorted (monotically increasing).
        self._xa = xa.copy() if xa.get_index(self._time_dim).is_monotonic_increasing else xa.sortby(self._time_dim)

        self._time_index = self._xa.get_index(self._time_dim)

        if not isinstance(self._time_index, VALID_INDEX_TYPES):
            raise_log(ValueError('The time dimension of the DataArray must be indexed either with a DatetimeIndex,'
                                 'or with an Int64Index (this can include a RangeIndex).'), logger)

        self._has_datetime_index = isinstance(self._time_index, pd.DatetimeIndex)

        if self._has_datetime_index:
            freq_tmp = xa.get_index(self._time_dim).freq  # store original freq (see bug of sortby() above).
            self._freq: pd.DateOffset = (freq_tmp if freq_tmp is not None else
                                         to_offset(self._xa.get_index(self._time_dim).inferred_freq))
            raise_if(self._freq is None,
                     'The time index of the provided DataArray is missing the freq attribute, and the frequency could '
                     'not be directly inferred. '
                     'This probably comes from inconsistent date frequencies with missing dates. '
                     'If you know the actual frequency, try setting `fill_missing_dates=True, freq=actual_frequency`. '
                     'If not, try setting `fill_missing_dates=True, freq=None` to see if a frequency can be inferred.',
                     logger)

            self._freq_str: str = self._freq.freqstr

            # reset freq inside the xarray index (see bug of sortby() above).
            self._xa.get_index(self._time_dim).freq = self._freq

            # We have to check manually if the index is complete. Another way could be to rely
            # on `inferred_freq` being present, but this fails for series of length < 3.

            is_index_complete = len(pd.date_range(self._time_index.min(),
                                                  self._time_index.max(),
                                                  freq=self._freq).difference(self._time_index)) == 0

            raise_if_not(is_index_complete, 'Not all timestamps seem to be present in the time index. Does '
                                            'the series contain holes? If you are using a factory method, '
                                            'try specifying `fill_missing_dates=True` '
                                            'or specify the `freq` parameter.', logger)
        else:
            self._freq = 1
            self._freq_str = None

    """ 
    Factory Methods
    ===============
    """
    @classmethod
    def from_xarray(cls,
                    xa: xr.DataArray,
                    fill_missing_dates: Optional[bool] = False,
                    freq: Optional[str] = None,
                    fillna_value: Optional[float] = None) -> 'TimeSeries':
        """
        Returns a TimeSeries instance built from an xarray DataArray.
        The dimensions of the DataArray have to be (time, component, sample), in this order. The time
        dimension can have an arbitrary name, but component and sample must be named "component" and "sample",
        respectively.

        The first dimension (time), and second dimension (component) must be indexed (i.e., have coordinates).
        The time must be indexed either with a pandas DatetimeIndex or a pandas Int64Index. If a DatetimeIndex is
        used, it is better if it has no holes; alternatively setting `fill_missing_dates` can in some cases solve
        these issues (filling holes with NaN, or with the provided `fillna_value` numeric value, if any).

        If two components have the same name or are not strings, this method will disambiguate the components
        names by appending a suffix of the form "<name>_N" to the N-th column with name "name".

        Parameters
        ----------
        xa
            The xarray DataArray
        fill_missing_dates
            Optionally, a boolean value indicating whether to fill missing dates with NaN values. This requires
            either a provided `freq` or the possibility to infer the frequency from the provided timestamps. See
            :meth:`_fill_missing_dates() <TimeSeries._fill_missing_dates>` for more info.
        freq
            Optionally, a string representing the frequency of the Pandas DateTimeIndex. This is useful in order to
            fill in missing values if some dates are missing and `fill_missing_dates` is set to `True`.
        fillna_value
            Optionally, a numeric value to fill missing values (NaNs) with.

        Returns
        -------
        TimeSeries
            A univariate or multivariate deterministic TimeSeries constructed from the inputs.
        """
        xa_index = xa.get_index(xa.dims[0])
        has_datetime_index = isinstance(xa_index, pd.DatetimeIndex)
        has_frequency = has_datetime_index and xa_index.freq is not None
        # optionally fill missing dates; do it only when there is a DatetimeIndex (and not a Int64Index)
        if fill_missing_dates and has_datetime_index:
            xa_ = cls._fill_missing_dates(xa, freq=freq)
        # The provided index does not have a freq; using the provided freq
        elif has_datetime_index and freq is not None and not has_frequency:
            xa_ = cls._restore_xarray_from_frequency(xa, freq=freq)
        else:
            xa_ = xa
        if fillna_value is not None:
            xa_ = xa_.fillna(fillna_value)

        # clean components (columns) names if needed (if names are not unique, or not strings)
        components = xa_.get_index(DIMS[1])
        if len(set(components)) != len(components) or any([not isinstance(s, str) for s in components]):

            def _clean_component_list(columns) -> List[str]:
                # return a list of string containing column names
                # make each column name unique in case some columns have the same names
                clist = columns.to_list()

                # convert everything to string if needed
                for i, column in enumerate(clist):
                    if not isinstance(column, str):
                        clist[i] = str(column)

                has_duplicate = len(set(clist)) != len(clist)
                while has_duplicate:
                    # we may have to loop several times (e.g. we could have columns ["0", "0_1", "0"] and not
                    # noticing when renaming the last "0" into "0_1" that "0_1" already exists...)
                    name_to_occurence = defaultdict(int)
                    for i, column in enumerate(clist):
                        name_to_occurence[clist[i]] += 1

                        if name_to_occurence[clist[i]] > 1:
                            clist[i] = clist[i] + '_{}'.format(name_to_occurence[clist[i]]-1)

                    has_duplicate = len(set(clist)) != len(clist)

                return clist

            time_index_name = xa_.dims[0]
            columns_list = _clean_component_list(components)

            # TODO: is there a way to just update the component index without re-creating a new DataArray?
            xa_ = xr.DataArray(xa_.values,
                               dims=xa_.dims,
                               coords={time_index_name: xa_.get_index(time_index_name), DIMS[1]: columns_list})

        # We cast the array to float
        if np.issubdtype(xa_.values.dtype, np.float32) or np.issubdtype(xa_.values.dtype, np.float64):
            return cls(xa_)
        else:
            return cls(xa_.astype(np.float64))

    @classmethod
    def from_csv(cls,
                 filepath_or_buffer: pd._typing.FilePathOrBuffer,
                 time_col: Optional[str] = None,
                 value_cols: Optional[Union[List[str], str]] = None,
                 fill_missing_dates: Optional[bool] = False,
                 freq: Optional[str] = None,
                 fillna_value: Optional[float] = None,
                 **kwargs, ) -> 'TimeSeries':
        """
        Returns a deterministic TimeSeries instance built from a single CSV file.
        One column can be used to represent the time (if not present, the time index will be an Int64Index)
        and a list of columns `value_cols` can be used to indicate the values for this time series.

        Parameters
        ----------
        filepath_or_buffer
            The path to the CSV file, or the file object; consistent with the argument of `pandas.read_csv` function 
        time_col
            The time column name. If set, the column will be cast to a pandas DatetimeIndex.
            If not set, the pandas Int64Index will be used. 
        value_cols
            A string or list of strings representing the value column(s) to be extracted from the CSV file. If set to
            `None`, all columns from the CSV file will be used (except for the time_col, if specified) 
        fill_missing_dates
            Optionally, a boolean value indicating whether to fill missing dates with NaN values. This requires
            either a provided `freq` or the possibility to infer the frequency from the provided timestamps. See
            :meth:`_fill_missing_dates() <TimeSeries._fill_missing_dates>` for more info.
        freq
            Optionally, a string representing the frequency of the Pandas DateTimeIndex. This is useful in order to
            fill in missing values if some dates are missing and `fill_missing_dates` is set to `True`.
        fillna_value
            Optionally, a numeric value to fill missing values (NaNs) with.
        **kwargs
            Optional arguments to be passed to `pandas.read_csv` function

        Returns
        -------
        TimeSeries
            A univariate or multivariate deterministic TimeSeries constructed from the inputs.
        """

        df = pd.read_csv(filepath_or_buffer=filepath_or_buffer, **kwargs)
        return cls.from_dataframe(df=df,
                                  time_col=time_col,
                                  value_cols=value_cols,
                                  fill_missing_dates=fill_missing_dates,
                                  freq=freq,
                                  fillna_value=fillna_value)

    @classmethod
    def from_dataframe(cls,
                       df: pd.DataFrame,
                       time_col: Optional[str] = None,
                       value_cols: Optional[Union[List[str], str]] = None,
                       fill_missing_dates: Optional[bool] = False,
                       freq: Optional[str] = None,
                       fillna_value: Optional[float] = None) -> 'TimeSeries':
        """
        Returns a deterministic TimeSeries instance built from a selection of columns of a DataFrame.
        One column (or the DataFrame index) has to represent the time,
        and a list of columns `value_cols` has to represent the values for this time series.

        Parameters
        ----------
        df
            The DataFrame
        time_col
            The time column name. If set, the column will be cast to a pandas DatetimeIndex.
            If not set, the DataFrame index will be used. In this case the DataFrame must contain an index that is
            either a pandas DatetimeIndex or a pandas Int64Index (incl. RangeIndex). If a DatetimeIndex is
            used, it is better if it has no holes; alternatively setting `fill_missing_dates` can in some casees solve
            these issues (filling holes with NaN, or with the provided `fillna_value` numeric value, if any).
        value_cols
            A string or list of strings representing the value column(s) to be extracted from the DataFrame. If set to
            `None`, the whole DataFrame will be used.
        fill_missing_dates
            Optionally, a boolean value indicating whether to fill missing dates with NaN values. This requires
            either a provided `freq` or the possibility to infer the frequency from the provided timestamps. See
            :meth:`_fill_missing_dates() <TimeSeries._fill_missing_dates>` for more info.
        freq
            Optionally, a string representing the frequency of the Pandas DateTimeIndex. This is useful in order to
            fill in missing values if some dates are missing and `fill_missing_dates` is set to `True`.
        fillna_value
            Optionally, a numeric value to fill missing values (NaNs) with.

        Returns
        -------
        TimeSeries
            A univariate or multivariate deterministic TimeSeries constructed from the inputs.
        """

        # get values
        if value_cols is None:
            series_df = df.loc[:, df.columns != time_col]
        else:
            if isinstance(value_cols, str):
                value_cols = [value_cols]
            series_df = df[value_cols]

        # get time index
        if time_col:
            if time_col in df.columns:
                if np.issubdtype(df[time_col].dtype, object):
                    try:
                        time_index = pd.Int64Index(df[time_col].astype(int))
                    except ValueError:
                        try:
                            time_index = pd.DatetimeIndex(df[time_col])
                        except ValueError:
                            raise_log(
                                AttributeError("'time_col' is of 'object' dtype but doesn't contain valid timestamps"))
                elif np.issubdtype(df[time_col].dtype, np.integer):
                    time_index = pd.Int64Index(df[time_col])
                elif np.issubdtype(df[time_col].dtype, np.datetime64):
                    time_index = pd.DatetimeIndex(df[time_col])
                else:
                    raise_log(AttributeError(
                        "Invalid type of `time_col`: it needs to be of either 'str', 'datetime' or 'int' dtype."))
            else:
                raise_log(AttributeError('time_col=\'{}\' is not present.'.format(time_col)))
        else:
            raise_if_not(isinstance(df.index, VALID_INDEX_TYPES),
                         'If time_col is not specified, the DataFrame must be indexed either with'
                         'a DatetimeIndex, or with a Int64Index (incl. RangeIndex).', logger)
            time_index = df.index

        if not time_index.name:
            time_index.name = DIMS[0]

        xa = xr.DataArray(series_df.values[:, :, np.newaxis],
                          dims=(time_index.name,) + DIMS[-2:],
                          coords={time_index.name: time_index, DIMS[1]: series_df.columns})

        return cls.from_xarray(xa=xa, fill_missing_dates=fill_missing_dates, freq=freq, fillna_value=fillna_value)

    @classmethod
    def from_series(cls,
                    pd_series: pd.Series,
                    fill_missing_dates: Optional[bool] = False,
                    freq: Optional[str] = None,
                    fillna_value: Optional[float] = None) -> 'TimeSeries':
        """
        Returns a univariate and deterministic TimeSeries built from a pandas Series.

        The series must contain an index that is
        either a pandas DatetimeIndex or a pandas Int64Index (incl. RangeIndex). If a DatetimeIndex is
        used, it is better if it has no holes; alternatively setting `fill_missing_dates` can in some cases solve
        these issues (filling holes with NaN, or with the provided `fillna_value` numeric value, if any).

        Parameters
        ----------
        pd_series
            The pandas Series instance.
        fill_missing_dates
            Optionally, a boolean value indicating whether to fill missing dates with NaN values. This requires
            either a provided `freq` or the possibility to infer the frequency from the provided timestamps. See
            :meth:`_fill_missing_dates() <TimeSeries._fill_missing_dates>` for more info.
        freq
            Optionally, a string representing the frequency of the Pandas DateTimeIndex. This is useful in order to
            fill in missing values if some dates are missing and `fill_missing_dates` is set to `True`.
        fillna_value
            Optionally, a numeric value to fill missing values (NaNs) with.

        Returns
        -------
        TimeSeries
            A univariate and deterministic TimeSeries constructed from the inputs.
        """

        df = pd.DataFrame(pd_series)
<<<<<<< HEAD
        return cls.from_dataframe(df,
                                  time_col=None,
                                  value_cols=None,
                                  fill_missing_dates=fill_missing_dates,
                                  freq=freq,
                                  fillna_value=fillna_value)

    @classmethod
    def from_times_and_values(cls,
                              times: Union[pd.DatetimeIndex, pd.Int64Index],
=======
        return TimeSeries.from_dataframe(df,
                                         time_col=None,
                                         value_cols=None,
                                         fill_missing_dates=fill_missing_dates,
                                         freq=freq,
                                         fillna_value=fillna_value)

    @staticmethod
    def from_times_and_values(times: Union[pd.DatetimeIndex, pd.Int64Index, pd.RangeIndex],
>>>>>>> b6f8b1c1
                              values: np.ndarray,
                              fill_missing_dates: Optional[bool] = False,
                              freq: Optional[str] = None,
                              columns: Optional[pd._typing.Axes] = None,
                              fillna_value: Optional[float] = None) -> 'TimeSeries':
        """
        Returns a TimeSeries built from an index and value array.

        Parameters
        ----------
        times
            A `pandas.DateTimeIndex` or `pandas.Int64Index` (or `pandas.RangeIndex`) representing the time axis
            for the time series. If a DatetimeIndex is used, it is better if it has no holes; alternatively setting
            `fill_missing_dates` can in some cases solve these issues (filling holes with NaN, or with the
            provided `fillna_value` numeric value, if any).
        values
            A Numpy array of values for the TimeSeries. Both 2-dimensional arrays, for deterministic series,
            and 3-dimensional arrays, for probabilistic series, are accepted. In the former case the dimensions
            should be (time, component), and in the latter case (time, component, sample).
        fill_missing_dates
            Optionally, a boolean value indicating whether to fill missing dates with NaN values. This requires
            either a provided `freq` or the possibility to infer the frequency from the provided timestamps. See
            :meth:`_fill_missing_dates() <TimeSeries._fill_missing_dates>` for more info.
        freq
            Optionally, a string representing the frequency of the Pandas DateTimeIndex. This is useful in order to
            fill in missing values if some dates are missing and `fill_missing_dates` is set to `True`.
        columns
            Columns to be used by the underlying pandas DataFrame.
        fillna_value
            Optionally, a numeric value to fill missing values (NaNs) with.

        Returns
        -------
        TimeSeries
            A TimeSeries constructed from the inputs.
        """
        raise_if_not(isinstance(times, VALID_INDEX_TYPES),
                     'the `times` argument must be a Int64Index (or RangeIndex), or a DateTimeIndex. Use '
                     'TimeSeries.from_values() if you want to use an automatic RangeIndex.')

        times_name = DIMS[0] if not times.name else times.name

        # avoid copying if data is already np.ndarray:
        values = np.array(values) if not isinstance(values, np.ndarray) else values

        if len(values.shape) == 1:
            values = np.expand_dims(values, 1)
        if len(values.shape) == 2:
            values = np.expand_dims(values, 2)

        coords = {times_name: times}
        if columns is not None:
            coords[DIMS[1]] = columns

        xa = xr.DataArray(values,
                          dims=(times_name,) + DIMS[-2:],
                          coords=coords)

        return cls.from_xarray(xa=xa, fill_missing_dates=fill_missing_dates, freq=freq, fillna_value=fillna_value)

    @classmethod
    def from_values(cls,
                    values: np.ndarray,
                    columns: Optional[pd._typing.Axes] = None,
                    fillna_value: Optional[float] = None) -> 'TimeSeries':
        """
        Returns a TimeSeries built from an array of values.
        The series will have an integer index (Int64Index).

        Parameters
        ----------
        values
            A Numpy array of values for the TimeSeries. Both 2-dimensional arrays, for deterministic series,
            and 3-dimensional arrays, for probabilistic series, are accepted. In the former case the dimensions
            should be (time, component), and in the latter case (time, component, sample).
        columns
            Columns to be used by the underlying pandas DataFrame.
        fillna_value
            Optionally, a numeric value to fill missing values (NaNs) with.

        Returns
        -------
        TimeSeries
            A TimeSeries constructed from the inputs.
        """
        time_index = pd.RangeIndex(0, len(values), 1)
        values_ = np.reshape(values, (len(values), 1)) if len(values.shape) == 1 else values

        return cls.from_times_and_values(times=time_index,
                                         values=values_,
                                         fill_missing_dates=False,
                                         freq=None,
                                         columns=columns,
                                         fillna_value=fillna_value)

    @classmethod
    def from_json(cls, json_str: str) -> 'TimeSeries':
        """
        Converts the JSON String representation of a `TimeSeries` object (produced using `TimeSeries.to_json()`)
        into a `TimeSeries` object

        At the moment this only supports deterministic time series (i.e., made of 1 sample).

        Parameters
        ----------
        json_str
            The JSON String to convert

        Returns
        -------
        TimeSeries
            The time series object converted from the JSON String
        """
        df = pd.read_json(json_str, orient='split')
        return cls.from_dataframe(df)

    @classmethod
    def from_pickle(cls, path: str) -> 'TimeSeries':
        """
        Reads Timeseries object that was pickled.

        **Note**: Xarray docs[1] suggest not using pickle as a long-term data storage.

        ..[1] http://xarray.pydata.org/en/stable/user-guide/io.html#pickle

        Parameters
        ----------
        path : string
            path pointing to a pickle file that will be loaded

        Returns
        -------
        TimeSeries
            timeseries object loaded from file
        """
        with open(path, 'rb') as fh:
            return pickle.load(fh)

    """
    Properties
    ==========
    """

    @property
    def n_samples(self):
        return len(self._xa.sample)

    @property
    def n_components(self):
        return len(self._xa.component)

    @property
    def width(self):
        return self.n_components

    @property
    def n_timesteps(self):
        return len(self._time_index)

    @property
    def is_deterministic(self):
        return self.n_samples == 1

    @property
    def is_stochastic(self):
        return not self.is_deterministic

    @property
    def is_probabilistic(self):
        return self.is_stochastic

    @property
    def is_univariate(self):
        return self.n_components == 1

    @property
    def freq(self):
        return self._freq

    @property
    def freq_str(self):
        return self._freq_str

    @property
    def components(self):
        """
        The names of the components (equivalent to DataFrame columns) as a Pandas Index
        """
        return self._xa.get_index(DIMS[1]).copy()

    @property
    def columns(self):
        """
        Same as `components` property
        """
        return self.components

    @property
    def time_index(self) -> Union[pd.DatetimeIndex, pd.Int64Index]:
        """
        Returns
        -------
        Union[pd.DatetimeIndex, pd.Int64Index]
            The time index of this time series.
        """
        return self._time_index.copy()

    @property
    def time_dim(self) -> str:
        """
        The name of the time dimension for this time series
        """
        return self._time_dim

    @property
    def has_datetime_index(self) -> bool:
        """
        Whether this series is indexed with a DatetimeIndex (otherwise it is indexed with an Int64Index)
        """
        return self._has_datetime_index

    @property
    def has_range_index(self) -> bool:
        """
        Whether this series is indexed with an Int64Index (otherwise it is indexed with a DatetimeIndex)
        """
        return not self._has_datetime_index

    @property
    def duration(self) -> Union[pd.Timedelta, int]:
        """
        Returns
        -------
        Union[pandas.Timedelta, int]
            The duration of this time series; as a Timedelta if the series is indexed by a Datetimeindex,
            and int otherwise.
        """
        return self._time_index[-1] - self._time_index[0]

    """ 
    Some asserts
    =============
    """
    # TODO: put at the bottom

    def _assert_univariate(self):
        if not self.is_univariate:
            raise_log(AssertionError('Only univariate TimeSeries instances support this method'), logger)

    def _assert_deterministic(self):
        if not self.is_deterministic:
            raise_log(AssertionError('Only deterministic TimeSeries (with 1 sample) instances support this method'),
                      logger)

    def _assert_stochastic(self):
        if not self.is_stochastic:
            raise_log(AssertionError('Only non-deterministic TimeSeries (with more than 1 samples) '
                                     'instances support this method'),
                      logger)

    def _raise_if_not_within(self, ts: Union[pd.Timestamp, int]):
        if isinstance(ts, pd.Timestamp):
            # Not that the converse doesn't apply (a time-indexed series can be called with an integer)
            raise_if_not(self._has_datetime_index,
                         'Function called with a timestamp, but series not time-indexed.',
                         logger)
            is_inside = self.start_time() <= ts <= self.end_time()
        else:
            if self._has_datetime_index:
                is_inside = 0 <= ts <= len(self)
            else:
                is_inside = self.start_time() <= ts <= self.end_time()

        raise_if_not(is_inside, 'Timestamp must be between {} and {}'.format(self.start_time(),
                                                                             self.end_time()),
                     logger)

    def _get_first_timestamp_after(self, ts: pd.Timestamp) -> pd.Timestamp:
        return next(filter(lambda t: t >= ts, self._time_index))

    def _get_last_timestamp_before(self, ts: pd.Timestamp) -> pd.Timestamp:
        return next(filter(lambda t: t <= ts, self._time_index[::-1]))

    """
    Export functions
    ================
    """

    def data_array(self, copy=True) -> xr.DataArray:
        """
        Returns the xarray DataArray representation of this time series.

        Parameters
        ----------
        copy
            Whether to return a copy of the series. Leave it to True unless you know what you are doing.

        Returns
        -------
        xarray.DataArray
            The xarray DataArray underlying this time series.
        """
        return self._xa.copy() if copy else self._xa

    def pd_series(self, copy=True) -> pd.Series:
        """
        Returns a Pandas Series representation of this time series.
        Works only for univariate series that are deterministic (i.e., made of 1 sample).

        Parameters
        ----------
        copy
            Whether to return a copy of the series. Leave it to True unless you know what you are doing.

        Returns
        -------
        pandas.Series
            A Pandas Series representation of this univariate time series.
        """
        self._assert_univariate()
        self._assert_deterministic()
        if copy:
            return pd.Series(self._xa[:, 0, 0].values.copy(), index=self._time_index.copy())
        else:
            return pd.Series(self._xa[:, 0, 0].values, index=self._time_index)

    def pd_dataframe(self, copy=True) -> pd.DataFrame:
        """
        Returns a Pandas DataFrame representation of this time series.
        Each of the series components will appear as a column in the DataFrame.
        Works only for deterministic series (i.e., made of 1 sample).

        Parameters
        ----------
        copy
            Whether to return a copy of the dataframe. Leave it to True unless you know what you are doing.

        Returns
        -------
        pandas.DataFrame
            The Pandas DataFrame representation of this time series
        """
        if not self.is_deterministic:
            raise_log(AssertionError('The pd_dataframe() method can only return DataFrames of deterministic '
                                     'time series, and this series is not deterministic (it contains several samples). '
                                     'Consider calling quantile_df() instead.'))
        if copy:
            return pd.DataFrame(self._xa[:, :, 0].values.copy(),
                                index=self._time_index.copy(),
                                columns=self._xa.get_index(DIMS[1]).copy())
        else:
            return pd.DataFrame(self._xa[:, :, 0].values,
                                index=self._time_index,
                                columns=self._xa.get_index(DIMS[1]))

    def quantile_df(self, quantile=0.5) -> pd.DataFrame:
        """
        Returns a Pandas DataFrame containing the single desired quantile of each component (over the samples).
        Each of the series components will appear as a column in the DataFrame. The column will be named
        "<component>_X", where "<component>" is the column name corresponding to this component, and "X"
        is the quantile value.
        The quantile columns represent the marginal distributions of the components of this series.

        This works only on stochastic series (i.e., with more than 1 sample)

        Parameters
        ----------
        quantile
            The desired quantile value. The value must be represented as a fraction
            (between 0 and 1 inclusive). For instance, `0.5` will return a DataFrame
            containing the median of the (marginal) distribution of each component.

        Returns
        -------
        pandas.DataFrame
            The Pandas DataFrame containing the desired quantile for each component.
        """
        self._assert_stochastic()
        raise_if_not(0 <= quantile <= 1,
                     'The quantile values must be expressed as fraction (between 0 and 1 inclusive).', logger)

        # column names
        cnames = [s + '_{}'.format(quantile) for s in self.columns]

        return pd.DataFrame(self._xa.quantile(q=quantile, dim=DIMS[2]),
                            index=self._time_index,
                            columns=cnames)

    def quantile_timeseries(self, quantile=0.5) -> 'TimeSeries':
        """
        Returns a deterministic `TimeSeries` containing the single desired quantile of each component
        (over the samples) of this stochastic `TimeSeries`.
        The components in the new series are named "<component>_X", where "<component>"
        is the column name corresponding to this component, and "X" is the quantile value.
        The quantile columns represent the marginal distributions of the components of this series.

        This works only on stochastic series (i.e., with more than 1 sample)

        Parameters
        ----------
        quantile
            The desired quantile value. The value must be represented as a fraction
            (between 0 and 1 inclusive). For instance, `0.5` will return a TimeSeries
            containing the median of the (marginal) distribution of each component.

        Returns
        -------
        TimeSeries
            The TimeSeries containing the desired quantile for each component.
        """
        return TimeSeries.from_dataframe(self.quantile_df(quantile))

    def quantiles_df(self, quantiles: Tuple[float] = (0.1, 0.5, 0.9)) -> pd.DataFrame:
        """
        Returns a Pandas DataFrame containing the desired quantiles of each component (over the samples).
        Each of the series components will appear as a column in the DataFrame. The column will be named
        "<component>_X", where "<component>" is the column name corresponding to this component, and "X"
        is the quantile value.
        The quantiles represent the marginal distributions of the components of this series.

        This works only on stochastic series (i.e., with more than 1 sample)

        Parameters
        ----------
        quantiles
            Tuple containing the desired quantiles. The values must be represented as fractions
            (between 0 and 1 inclusive). For instance, `(0.1, 0.5, 0.9)` will return a DataFrame
            containing the 10th-percentile, median and 90th-percentile of the (marginal) distribution of each component.

        Returns
        -------
        pandas.DataFrame
            The Pandas DataFrame containing the quantiles for each component.
        """
        # TODO: there might be a slightly more efficient way to do it for several quantiles at once with xarray...
        return pd.concat([self.quantile_df(quantile) for quantile in quantiles], axis=1)

    def start_time(self) -> Union[pd.Timestamp, int]:
        """
        Returns
        -------
        Union[pandas.Timestamp, int]
            A timestamp containing the first time of the TimeSeries (if indexed by DatetimeIndex),
            or an integer (if indexed by Int64Index/RangeIndex)
        """
        return self._time_index[0]

    def end_time(self) -> Union[pd.Timestamp, int]:
        """
        Returns
        -------
        Union[pandas.Timestamp, int]
            A timestamp containing the last time of the TimeSeries (if indexed by DatetimeIndex),
            or an integer (if indexed by Int64Index/RangeIndex)
        """
        return self._time_index[-1]

    def first_value(self) -> float:
        """
        Returns
        -------
        float
            The first value of this univariate deterministic time series
        """
        self._assert_univariate()
        self._assert_deterministic()
        return float(self._xa[0, 0, 0])

    def last_value(self) -> float:
        """
        Returns
        -------
        float
            The last value of this univariate deterministic time series
        """
        self._assert_univariate()
        self._assert_deterministic()
        return float(self._xa[-1, 0, 0])

    def first_values(self) -> np.ndarray:
        """
        Returns
        -------
        np.ndarray
            The first values of every component of this deterministic time series
        """
        self._assert_deterministic()
        return self._xa.values[0, :, 0].copy()

    def last_values(self) -> np.ndarray:
        """
        Returns
        -------
        np.ndarray
            The last values of every component of this deterministic time series
        """
        self._assert_deterministic()
        return self._xa.values[-1, :, 0].copy()

    def values(self, copy=True, sample=0) -> np.ndarray:
        """
        Returns a 2-D Numpy array of dimension (time, component), containing this series' values for one sample.
        If this series is deterministic, it contains only one sample and only `sample=0` can be used.

        Parameters
        ----------
        copy
            Whether to return a copy of the values, otherwise returns a view.
            Leave it to True unless you know what you are doing.
        sample
            For stochastic series, the sample for which to return values. Default: 0 (first sample).

        Returns
        -------
        numpy.ndarray
            The values composing the time series.
        """
        raise_if(self.is_deterministic and sample != 0, 'This series contains one sample only (deterministic),'
                                                        'so only sample=0 is accepted.', logger)
        if copy:
            return np.copy(self._xa.values[:, :, sample])
        else:
            return self._xa.values[:, :, sample]

    def all_values(self, copy=True) -> np.ndarray:
        """
        Returns a 3-D Numpy array of dimension (time, component, sample),
        containing this series' values for all samples.

        Parameters
        ----------
        copy
            Whether to return a copy of the values, otherwise returns a view.
            Leave it to True unless you know what you are doing.

        Returns
        -------
        numpy.ndarray
            The values composing the time series.
        """
        if copy:
            return np.copy(self._xa.values)
        else:
            return self._xa.values

    def univariate_values(self, copy=True, sample=0) -> np.ndarray:
        """
        Returns a 1-D Numpy array of dimension (time,), containing this univariate series' values for one sample.
        If this series is deterministic, it contains only one sample and only `sample=0` can be used.

        Parameters
        ----------
        copy
            Whether to return a copy of the values. Leave it to True unless you know what you are doing.

        Returns
        -------
        numpy.ndarray
            The values composing the time series guaranteed to be univariate.
        """

        self._assert_univariate()
        if copy:
            return np.copy(self._xa[:, 0, sample].values)
        else:
            return self._xa[:, 0, sample].values

    def head(self,
             size: Optional[int] = 5,
             axis: Optional[Union[int, str]] = 0) -> 'TimeSeries':
        """
        Return a TimeSeries made of the first n samples of this TimeSeries

        Parameters
        ----------
        size : int, default 5
               number of samples to retain
        axis : str or int, optional, default: 0
               axis along which to slice the series

        Returns
        -------
        TimeSeries
            Three dimensional array of (time, component, samples) where "axis" dimension has been cut off after
            # of ``samples`` samples.
        """

        axis_str = self._get_dim_name(axis)
        display_n = range(min(size, self._xa.sizes[axis_str]))
        return TimeSeries(self._xa[{axis_str: display_n}])

    def tail(self,
             size: Optional[int] = 5,
             axis: Optional[Union[int, str]] = 0) -> 'TimeSeries':
        """
        Return last n samples from TimeSeries.

        Parameters
        ----------
        size : int, default: 5
            number of samples to retain
        axis : str or int, optional, default: 0 (time dimension)
            axis along which we intend to display records

        Returns
        -------
        TimeSeries
            Three dimensional array of (time, component, samples) where "axis" dimension has been cut off except
            # of ``samples`` from the bottom. [Default: 5]
        """

        axis_str = self._get_dim_name(axis)
        display_n = range(-min(size, self._xa.sizes[axis_str]), 0)
        return TimeSeries(self._xa[{axis_str: display_n}])

    def concatenate(self,
                    other: 'TimeSeries',
                    axis: Optional[Union[str, int]] = 0,
                    ignore_time_axes: Optional[bool] = False) -> 'TimeSeries':
        """Concatenates another timeseries to the current one along given axis.

            Note: when concatenating along the ``time`` dimension, timeseries `self` marks the start date of
            the resulting series, and the remaining series will have their date indices overwritten.

            Parameters
            ----------
            other : TimeSeries
                another timeseries to concatenate to this one
            axis : str or int
                axis along which timeseries will be concatenated. ['time', 'component' or 'sample'; Default: 0 (time)]
            ignore_time_axes : bool, default False
                Ignore errors when time axis varies for some timeseries. Note that this may yield unexpected results

            Returns
            -------
            TimeSeries
                concatenated timeseries
        """
        return concatenate(series=[self, other], axis=axis, ignore_time_axis=ignore_time_axes)

    """
    Other methods
    =============
    """

    def gaps(self) -> pd.DataFrame:
        """
        A function to compute and return gaps in the TimeSeries. Works only on deterministic time series (1 sample).

        Returns
        -------
        pd.DataFrame
            A pandas.DataFrame containing a row for every gap (rows with all-NaN values in underlying DataFrame)
            in this time series. The DataFrame contains three columns that include the start and end time stamps
            of the gap and the integer length of the gap (in `self.freq` units if the series is indexed
            by a DatetimeIndex).
        """

        df = self.pd_dataframe()

        is_nan_series = df.isna().all(axis=1).astype(int)
        diff = pd.Series(np.diff(is_nan_series.values), index=is_nan_series.index[:-1])
        gap_starts = diff[diff == 1].index + self._freq
        gap_ends = diff[diff == -1].index

        if is_nan_series.iloc[0] == 1:
            gap_starts = gap_starts.insert(0, self.start_time())
        if is_nan_series.iloc[-1] == 1:
            gap_ends = gap_ends.insert(len(gap_ends), self.end_time())

        gap_df = pd.DataFrame()
        gap_df['gap_start'] = gap_starts
        gap_df['gap_end'] = gap_ends

        def intvl(start, end):
            if self._has_datetime_index:
                return pd.date_range(start=start, end=end, freq=self._freq).size
            else:
                return start - end

        gap_df['gap_size'] = gap_df.apply(
            lambda row: intvl(start=row.gap_start, end=row.gap_end), axis=1
        )

        return gap_df

    def copy(self) -> 'TimeSeries':
        """
        Make a copy of this time series object

        Returns
        -------
        TimeSeries
            A copy of this time series.
        """

        # the xarray will be copied in the TimeSeries constructor.
        return TimeSeries(self._xa)

    def get_index_at_point(self, point: Union[pd.Timestamp, float, int], after=True) -> int:
        """
        Converts a point into an integer index

        Parameters
        ----------
        point
            This parameter supports 3 different data types: `pd.Timestamp`, `float` and `int`.

            `pd.Timestamp` work only on series that are indexed with a `pd.DatetimeIndex`. In such cases, the returned
            point will be the index of this timestamp if it is present in the series time index. It it's not present
            in the time index, the index of the next timestamp is returned if `after=True` (if it exists in the series),
            otherwise the index of the previous timestamp is returned (if it exists in the series).

            In case of a `float`, the parameter will be treated as the proportion of the time series
            that should lie before the point.

            In the case of `int`, the parameter will returned as such, provided that it is in the series. Otherwise
            it will raise a ValueError.
        after
            If the provided pandas Timestamp is not in the time series index, whether to return the index of the
            next timestamp or the index of the previous one.

        """
        point_index = -1
        if isinstance(point, float):
            raise_if_not(0. <= point <= 1., 'point (float) should be between 0.0 and 1.0.', logger)
            point_index = int((len(self) - 1) * point)
        elif isinstance(point, (int, np.int64)):
            raise_if(point not in range(len(self)), "point (int) should be a valid index in series", logger)
            point_index = point
        elif isinstance(point, pd.Timestamp):
            raise_if_not(self._has_datetime_index,
                         'A Timestamp has been provided, but this series is not time-indexed.', logger)
            self._raise_if_not_within(point)
            if point in self:
                point_index = self._time_index.get_loc(point)
            else:
                point_index = self._time_index.get_loc(self._get_first_timestamp_after(point) if after else
                                                       self._get_last_timestamp_before(point))
        else:
            raise_log(TypeError("`point` needs to be either `float`, `int` or `pd.Timestamp`"), logger)
        return point_index

    def get_timestamp_at_point(self, point: Union[pd.Timestamp, float, int]) -> pd.Timestamp:
        """
        Converts a point into a pandas.Timestamp (if Datetime-indexed) or into an integer (if Int64-indexed).

        Parameters
        ----------
        point
            This parameter supports 3 different data types: `float`, `int` and `pandas.Timestamp`.
            In case of a `float`, the parameter will be treated as the proportion of the time series
            that should lie before the point.
            In the case of `int`, the parameter will be treated as an integer index to the time index of
            `series`. Will raise a ValueError if not a valid index in `series`
            In case of a `pandas.Timestamp`, point will be returned as is provided that the timestamp
            is present in the series time index, otherwise will raise a ValueError.
        """
        idx = self.get_index_at_point(point)
        return self._time_index[idx]

    def _split_at(self,
                  split_point: Union[pd.Timestamp, float, int],
                  after: bool = True) -> Tuple['TimeSeries', 'TimeSeries']:

        point_index = self.get_index_at_point(split_point, after)
        return self[:point_index+(1 if after else 0)], self[point_index+(1 if after else 0):]

    def split_after(self, split_point: Union[pd.Timestamp, float, int]) -> Tuple['TimeSeries', 'TimeSeries']:
        """
        Splits the TimeSeries in two, after a provided `split_point`.

        Parameters
        ----------
        split_point
            A timestamp, float or integer. If float, represents the proportion of the series to include in the
            first TimeSeries (must be between 0.0 and 1.0). If integer, represents the index position after
            which the split is performed. A pd.Timestamp can be provided for TimeSeries that are indexed by a
            pd.DatetimeIndex. In such cases, the timestamp will be contained in the first TimeSeries, but not
            in the second one. The timestamp itself does not have to appear in the original TimeSeries index.

        Returns
        -------
        Tuple[TimeSeries, TimeSeries]
            A tuple of two time series. The first time series contains the first samples up to the `split_point`,
            and the second contains the remaining ones.
        """
        return self._split_at(split_point, after=True)

    def split_before(self, split_point: Union[pd.Timestamp, float, int]) -> Tuple['TimeSeries', 'TimeSeries']:
        """
        Splits the TimeSeries in two, before a provided `split_point`.

        Parameters
        ----------
        split_point
            A timestamp, float or integer. If float, represents the proportion of the series to include in the
            first TimeSeries (must be between 0.0 and 1.0). If integer, represents the index position before
            which the split is performed. A pd.Timestamp can be provided for TimeSeries that are indexed by a
            pd.DatetimeIndex. In such cases, the timestamp will be contained in the second TimeSeries, but not
            in the first one. The timestamp itself does not have to appear in the original TimeSeries index.

        Returns
        -------
        Tuple[TimeSeries, TimeSeries]
            A tuple of two time series. The first time series contains the first samples up to the `split_point`,
            and the second contains the remaining ones.
        """
        return self._split_at(split_point, after=False)

    def drop_after(self, split_point: Union[pd.Timestamp, float, int]):
        """
        Drops everything after the provided timestamp `ts`, included.
        The timestamp may not be in the TimeSeries. If it is, the timestamp will be dropped.

        Parameters
        ----------
        split_point
            The timestamp that indicates cut-off time.

        Returns
        -------
        TimeSeries
            A new TimeSeries, after `ts`.
        """
        return self.split_before(split_point)[0]

    def drop_before(self, split_point: Union[pd.Timestamp, float, int]):
        """
        Drops everything before the provided timestamp `ts`, included.
        The timestamp may not be in the TimeSeries. If it is, the timestamp will be dropped.

        Parameters
        ----------
        split_point
            The timestamp that indicates cut-off time.

        Returns
        -------
        TimeSeries
            A new TimeSeries, after `ts`.
        """
        return self.split_after(split_point)[1]

    def slice(self, start_ts: Union[pd.Timestamp, int], end_ts: Union[pd.Timestamp, int]):
        """
        Returns a new TimeSeries, starting later than `start_ts` and ending before `end_ts`, inclusive on both ends.
        The timestamps don't have to be in the series.

        Parameters
        ----------
        start_ts
            The timestamp that indicates the left cut-off.
        end_ts
            The timestamp that indicates the right cut-off.

        Returns
        -------
        TimeSeries
            A new series, with indices greater or equal than `start_ts` and smaller or equal than `end_ts`.
        """
        raise_if_not(type(start_ts) == type(end_ts), 'The two timestamps provided to slice() have to be of the '
                                                     'same type.', logger)
        if isinstance(start_ts, pd.Timestamp):
            raise_if_not(self._has_datetime_index, 'Timestamps have been provided to slice(), but the series is '
                                                   'indexed using an integer-based Int64Index.', logger)
            idx = pd.DatetimeIndex(filter(lambda t: start_ts <= t <= end_ts, self._time_index))
        else:
            raise_if(self._has_datetime_index, 'start and end times have been provided as integers to slice(), but '
                                               'the series is indexed with a DatetimeIndex.', logger)
            idx = pd.RangeIndex(start_ts, end_ts, step=1)
        return self[idx]

    def slice_n_points_after(self, start_ts: Union[pd.Timestamp, int], n: int) -> 'TimeSeries':
        """
        Returns a new TimeSeries, starting a `start_ts` and having at most `n` points.

        The provided timestamps will be included in the series.

        Parameters
        ----------
        start_ts
            The timestamp or index that indicates the splitting time.
        n
            The maximal length of the new TimeSeries.

        Returns
        -------
        TimeSeries
            A new TimeSeries, with length at most `n`, starting at `start_ts`
        """
        raise_if_not(n > 0, 'n should be a positive integer.', logger)
        self._raise_if_not_within(start_ts)

        if isinstance(start_ts, (int, np.int64)):
            return self[start_ts:start_ts+n]
        elif isinstance(start_ts, pd.Timestamp):
            # get first timestamp greater or equal to start_ts
            tss = self._get_first_timestamp_after(start_ts)
            point_index = self.get_index_at_point(tss)
            return self[point_index:point_index + n]
        else:
            raise_log(ValueError('start_ts must be an int or a pandas Timestamp.'), logger)

    def slice_n_points_before(self, end_ts: Union[pd.Timestamp, int], n: int) -> 'TimeSeries':
        """
        Returns a new TimeSeries, ending at `start_ts` and having at most `n` points.

        The provided timestamps will be included in the series.

        Parameters
        ----------
        end_ts
            The timestamp or index that indicates the splitting time.
        n
            The maximal length of the new TimeSeries.

        Returns
        -------
        TimeSeries
            A new TimeSeries, with length at most `n`, ending at `start_ts`
        """

        raise_if_not(n > 0, 'n should be a positive integer.', logger)
        self._raise_if_not_within(end_ts)

        if isinstance(end_ts, (int, np.int64)):
            return self[end_ts-n+1:end_ts+1]
        elif isinstance(end_ts, pd.Timestamp):
            # get last timestamp smaller or equal to start_ts
            tss = self._get_last_timestamp_before(end_ts)
            point_index = self.get_index_at_point(tss)
            return self[max(0, point_index-n+1):point_index+1]
        else:
            raise_log(ValueError('start_ts must be an int or a pandas Timestamp.'), logger)

    def slice_intersect(self, other: 'TimeSeries') -> 'TimeSeries':
        """
        Returns a TimeSeries slice of this time series, where the time index has been intersected with the one
        provided in argument. Note that this method is in general *not* symmetric.

        Parameters
        ----------
        other
            the other time series

        Returns
        -------
        TimeSeries
            a new series, containing the values of this series, over the time-span common to both time series.
        """
        time_index = self.time_index.intersection(other.time_index)
        return self[time_index]

    def strip(self) -> 'TimeSeries':
        """
        Returns a TimeSeries slice of this deterministic time series, where NaN-only entries at the beginning
        and the end of the series are removed. No entries after (and including) the first non-NaN entry and
        before (and including) the last non-NaN entry are removed.

        This method is only applicable to deterministic series (i.e., having 1 sample).

        Returns
        -------
        TimeSeries
            a new series based on the original where NaN-only entries at start and end have been removed
        """

        df = self.pd_dataframe(copy=False)
        new_start_idx = df.first_valid_index()
        new_end_idx = df.last_valid_index()
        new_series = df.loc[new_start_idx:new_end_idx]
        return TimeSeries.from_dataframe(new_series)

    def longest_contiguous_slice(self, max_gap_size: int = 0) -> 'TimeSeries':
        """
        Returns the largest TimeSeries slice of this deterministic time series that contains no gaps
        (contigouse all-NaN rows) larger than `max_gap_size`.

        This method is only applicable to deterministic series (i.e., having 1 sample).

        Returns
        -------
        TimeSeries
            a new series constituting the largest slice of the original with no or bounded gaps
        """
        if not (np.isnan(self._xa)).any():
            return self.copy()
        stripped_series = self.strip()
        gaps = stripped_series.gaps()
        relevant_gaps = gaps[gaps['gap_size'] > max_gap_size]

        curr_slice_start = stripped_series.start_time()
        max_size = pd.Timedelta(days=0) if self._has_datetime_index else 0
        max_slice_start = None
        max_slice_end = None
        for index, row in relevant_gaps.iterrows():
            size = row['gap_start'] - curr_slice_start - self._freq
            if size > max_size:
                max_size = size
                max_slice_start = curr_slice_start
                max_slice_end = row['gap_start'] - self._freq
            curr_slice_start = row['gap_end'] + self._freq

        if stripped_series.end_time() - curr_slice_start > max_size:
            max_slice_start = curr_slice_start
            max_slice_end = self.end_time()

        return stripped_series[max_slice_start:max_slice_end]

    def rescale_with_value(self, value_at_first_step: float) -> 'TimeSeries':
        """
        Returns a new TimeSeries, which is a multiple of this TimeSeries such that
        the first value is `value_at_first_step`.
        (Note: numerical errors can appear with `value_at_first_step > 1e+24`).

        Parameters
        ----------
        value_at_first_step
            The new value for the first entry of the TimeSeries.

        Returns
        -------
        TimeSeries
            A new TimeSeries, where the first value is `value_at_first_step` and other values
            have been scaled accordingly.
        """

        raise_if_not((self._xa[0, :, :] != 0).all(), 'Cannot rescale with first value 0.', logger)
        coef = value_at_first_step / self._xa.isel({self._time_dim: [0]})
        coef = coef.values.reshape((self.n_components, self.n_samples))  # TODO: test
        new_series = coef * self._xa
        return TimeSeries(new_series)

    def shift(self, n: int) -> 'TimeSeries':
        """
        Shifts the time axis of this TimeSeries by `n` time steps.

        If :math:`n > 0`, shifts in the future. If :math:`n < 0`, shifts in the past.

        For example, with :math:`n=2` and `freq='M'`, March 2013 becomes May 2013.
        With :math:`n=-2`, March 2013 becomes Jan 2013.

        Parameters
        ----------
        n
            The number of time steps (in self.freq unit) to shift by. Can be negative.

        Returns
        -------
        TimeSeries
            A new TimeSeries, with a shifted index.
        """
        if not isinstance(n, (int, np.int64)):
            logger.warning(f"TimeSeries.shift(): converting n to int from {n} to {int(n)}")
            n = int(n)

        try:
            self._time_index[-1] + n * self.freq
        except pd.errors.OutOfBoundsDatetime:
            raise_log(OverflowError("the add operation between {} and {} will "
                                    "overflow".format(n * self.freq, self.time_index[-1])), logger)

        if self.has_range_index:
            new_time_index = self._time_index + n*self.freq
        else:
            new_time_index = self._time_index.map(lambda ts: ts + n * self.freq)
        new_xa = self._xa.assign_coords({self._xa.dims[0]: new_time_index})
        return TimeSeries(new_xa)

    def diff(self,
             n: Optional[int] = 1,
             periods: Optional[int] = 1,
             dropna: Optional[bool] = True) -> 'TimeSeries':
        """
        Returns a differenced time series. This is often used to make a time series stationary.

        Parameters
        ----------
        n
            Optionally, a positive integer indicating the number of differencing steps (default = 1).
            For instance, n=2 computes the second order differences.
        periods
            Optionally, periods to shift for calculating difference. For instance, periods=12 computes the
            difference between values at time `t` and times `t-12`.
        dropna
            Whether to drop the missing values after each differencing steps. If set to False, the corresponding
            first `periods` time steps will be filled with NaNs.

        Returns
        -------
        TimeSeries
            A TimeSeries constructed after differencing.
        """
        if not isinstance(n, int) or n < 1:
             raise_log(ValueError("'n' must be a positive integer >= 1."), logger)
        if not isinstance(periods, int) or periods < 1:
             raise_log(ValueError("'periods' must be an integer >= 1."), logger)

        def _compute_diff(xa: xr.DataArray):
            # xarray doesn't support Pandas "period" so compute diff() ourselves
            if not dropna:
                # In this case the new DataArray will have the same size and filled with NaNs
                new_xa_ = xa.copy()
                new_xa_.values[:periods, :, :] = np.nan
                new_xa_.values[periods:, :, :] = xa.values[periods:, :, :] - xa.values[:-periods, :, :]
            else:
                # In this case the new DataArray will be shorter
                new_xa_ = xa[periods:, :, :].copy()
                new_xa_.values = xa.values[periods:, :, :] - xa.values[:-periods, :, :]
            return new_xa_

        new_xa = _compute_diff(self._xa)
        for _ in range(n-1):
            new_xa = _compute_diff(new_xa)
        return TimeSeries(new_xa)

    def has_same_time_as(self, other: 'TimeSeries') -> bool:
        """
        Checks whether this TimeSeries and another one have the same time index.

        Parameters
        ----------
        other
            the other series

        Returns
        -------
        bool
            True if both TimeSeries have the same index, False otherwise.
        """
        if len(other) != len(self):
            return False
        return (other.time_index == self.time_index).all()

    def append(self, other: 'TimeSeries') -> 'TimeSeries':
        """
        Appends another TimeSeries to this TimeSeries, along the time axis.

        Parameters
        ----------
        other
            A second TimeSeries.

        Returns
        -------
        TimeSeries
            A new TimeSeries, obtained by appending the second TimeSeries to the first.
        """
        raise_if_not(other.has_datetime_index == self.has_datetime_index,
                     'Both series must have the same type of time index (either DatetimeIndex or Int64Index).', logger)
        raise_if_not(other.freq == self.freq,
                     'Appended TimeSeries must have the same frequency as the current one', logger)
        raise_if_not(other.n_components == self.n_components,
                     'Both series must have the same number of components.', logger)
        raise_if_not(other.n_samples == self.n_samples,
                     'Both series must have the same number of components.', logger)
        if self._has_datetime_index:
            raise_if_not(other.start_time() == self.end_time() + self.freq,
                         'Appended TimeSeries must start one time step after current one.', logger)

        other_xa = other.data_array()

        new_xa = xr.DataArray(np.concatenate((self._xa.values, other_xa.values), axis=0),
                              dims=self._xa.dims,
                              coords={self._time_dim: self._time_index.append(other.time_index),
                                      DIMS[1]: self.components})

        # new_xa = xr.concat(objs=[self._xa, other_xa], dim=str(self._time_dim))
        if not self._has_datetime_index:
            new_xa = new_xa.reset_index(dims_or_levels=new_xa.dims[0])

        return TimeSeries.from_xarray(new_xa, fill_missing_dates=True, freq=self._freq_str)

    def append_values(self, values: np.ndarray) -> 'TimeSeries':
        """
        Appends values to current TimeSeries, to the given indices.

        Parameters
        ----------
        values
            An array with the values to append.

        Returns
        -------
        TimeSeries
            A new TimeSeries with the new values appended
        """

        # TODO test
        if self._has_datetime_index:
            idx = pd.DatetimeIndex([self.end_time() + i * self._freq for i in range(1, len(values)+1)], freq=self._freq)
        else:
            idx = pd.RangeIndex(len(self), len(self)+len(values), 1)

        return self.append(TimeSeries.from_times_and_values(values=values,
                                                            times=idx,
                                                            fill_missing_dates=False))

    def stack(self, other: 'TimeSeries') -> 'TimeSeries':
        """
        Stacks another univariate or multivariate TimeSeries with the same time index on top of
        the current one (along the component axis), and returns the newly formed multivariate TimeSeries that includes
        all the components of `self` and of `other`.

        The resulting TimeSeries will have the same name for its time dimension as this TimeSeries, and the
        same number of samples.

        Parameters
        ----------
        other
            A TimeSeries instance with the same index and the same number of samples as the current one.

        Returns
        -------
        TimeSeries
            A new multivariate TimeSeries instance.
        """
        raise_if_not(self.has_same_time_as(other), 'The indices of the two TimeSeries instances '
                     'must be equal', logger)
        raise_if_not(self.n_samples == other.n_samples, 'Two series can be stacked only if they '
                                                        'have the same number of samples.', logger)

        other_xa = other.data_array(copy=False)
        if other_xa.dims[0] != self._time_dim:
            new_other_xa = xr.DataArray(other_xa.values,
                                        dims=self._xa.dims,
                                        coords={self._time_dim: self._time_index, DIMS[1]: other.components})
        else:
            new_other_xa = other_xa

        new_xa = xr.concat((self._xa, new_other_xa), dim=DIMS[1])

        # we call the factory method here to disambiguate column names if needed.
        return TimeSeries.from_xarray(new_xa, fill_missing_dates=False)

    def univariate_component(self, index: Union[str, int]) -> 'TimeSeries':
        """
        Retrieves one of the components of the current TimeSeries instance
        and returns it as new univariate TimeSeries instance.

        Parameters
        ----------
        index
            An zero-indexed integer indicating which component to retrieve. If components have names,
            this can be a string with the component's name.

        Returns
        -------
        TimeSeries
            A new univariate TimeSeries instance.
        """
        if isinstance(index, int):
            new_xa = self._xa.isel(component=index).expand_dims(DIMS[1], axis=1)
        else:
            new_xa = self._xa.sel(component=index).expand_dims(DIMS[1], axis=1)
        return TimeSeries(new_xa)

    def add_datetime_attribute(self, attribute, one_hot: bool = False, cyclic: bool = False) -> 'TimeSeries':
        """
        Returns a new TimeSeries instance with one (or more) additional component(s) that contain an attribute
        of the time index of the current series specified with `attribute`, such as 'weekday', 'day' or 'month'.

        This works only for deterministic time series (i.e., made of 1 sample).

        Parameters
        ----------
        attribute
            A pd.DatatimeIndex attribute which will serve as the basis of the new column(s).
        one_hot
            Boolean value indicating whether to add the specified attribute as a one hot encoding
            (results in more columns).
        cyclic
            Boolean value indicating whether to add the specified attribute as a cyclic encoding.
            Alternative to one_hot encoding, enable only one of the two.
            (adds 2 columns, corresponding to sin and cos transformation).

        Returns
        -------
        TimeSeries
            New TimeSeries instance enhanced by `attribute`.
        """
        self._assert_deterministic()
        from .utils import timeseries_generation as tg
        return self.stack(tg.datetime_attribute_timeseries(self.time_index, attribute, one_hot, cyclic))

    def add_holidays(self,
                     country_code: str,
                     prov: str = None,
                     state: str = None) -> 'TimeSeries':
        """
        Adds a binary univariate component to the current series that equals 1 at every index that
        corresponds to selected country's holiday, and 0 otherwise. The frequency of the TimeSeries is daily.

        Available countries can be found `here <https://github.com/dr-prodigy/python-holidays#available-countries>`_.

        This works only for deterministic time series (i.e., made of 1 sample).

        Parameters
        ----------
        country_code
            The country ISO code
        prov
            The province
        state
            The state

        Returns
        -------
        TimeSeries
            A new TimeSeries instance, enhanced with binary holiday component.
        """
        self._assert_deterministic()
        from .utils import timeseries_generation as tg
        return self.stack(tg.holidays_timeseries(self.time_index, country_code, prov, state))

    def resample(self, freq: str, method: str = 'pad') -> 'TimeSeries':
        """
        Creates an reindexed time series with a given frequency.
        Provided method is used to fill holes in reindexed TimeSeries, by default 'pad'.

        Parameters
        ----------
        freq
            The new time difference between two adjacent entries in the returned TimeSeries.
            A DateOffset alias is expected.
        method:
            Method to fill holes in reindexed TimeSeries (note this does not fill NaNs that already were present):

            ‘pad’: propagate last valid observation forward to next valid

            ‘backfill’: use NEXT valid observation to fill.
        Returns
        -------
        TimeSeries
            A reindexed TimeSeries with given frequency.
        """

        resample = self._xa.resample({self._time_dim: freq})

        # TODO: check
        if method == 'pad':
            new_xa = resample.pad()
        elif method == 'bfill':
            new_xa = resample.backfill()
        else:
            raise_log(ValueError('Unknown method: {}'.format(method)), logger)
        return TimeSeries(new_xa)

    def is_within_range(self, ts: Union[pd.Timestamp, int]) -> bool:
        """
        Check whether a given timestamp or integer is withing the time interval of this time series.
        If a timestamp is provided, it does not need to be an element of the time index of the series.

        Parameters
        ----------
        ts
            The `pandas.Timestamp` (if indexed with DatetimeIndex) or integer (if indexed with Int64Index) to check.

        Returns
        -------
        bool
            Whether `ts` is contained within the interval of this time series.
        """
        return self.time_index[0] <= ts <= self.time_index[-1]

    def map(self,
            fn: Union[Callable[[np.number], np.number],
                      Callable[[Union[pd.Timestamp, int], np.number], np.number]]) -> 'TimeSeries':  # noqa: E501
        """
        Applies the function `fn` elementwise to all values in this TimeSeries.
        Returns a new TimeSeries instance. If `fn` takes 1 argument it is simply applied elementwise.
        If it takes 2 arguments, it is applied elementwise on the (timestamp, value) tuples.

        At the moment this function works only on deterministic time series (i.e., made of 1 sample).

        Parameters
        ----------
        fn
            Either a function which takes a value and returns a value ie. `f(x) = y`
            Or a function which takes a value and its timestamp and returns a value ie. `f(timestamp, x) = y`
            The type of `timestamp` is either `pd.Timestamp` (if the series is indexed with a DatetimeIndex),
            or an integer otherwise (if the series is indexed with an Int64Index).

        Returns
        -------
        TimeSeries
            A new TimeSeries instance
        """
        if not isinstance(fn, Callable):
            raise_log(TypeError("fn should be callable"), logger)

        if isinstance(fn, np.ufunc):
            if fn.nin == 1 and fn.nout == 1:
                num_args = 1
            elif fn.nin == 2 and fn.nout == 1:
                num_args = 2
            else:
                raise_log(ValueError("fn must have either one or two arguments and return a single value"), logger)
        else:
            try:
                num_args = len(signature(fn).parameters)
            except ValueError:
                raise_log(ValueError("inspect.signature(fn) failed. Try wrapping fn in a lambda, e.g. lambda x: fn(x)"),
                          logger)

        if num_args == 1:  # simple map function f(x)
            df = self.pd_dataframe().applymap(fn)
        elif num_args == 2:  # map function uses timestamp f(timestamp, x)
            def apply_fn_wrapper(row):
                timestamp = row.name
                return row.map(lambda x: fn(timestamp, x))
            df = self.pd_dataframe().apply(apply_fn_wrapper, axis=1)
        else:
            df = None
            raise_log(ValueError("fn must have either one or two arguments"), logger)

        return TimeSeries.from_dataframe(df)

    def to_json(self) -> str:
        """
        Converts the `TimeSeries` object to a JSON String

        At the moment this function works only on deterministic time series (i.e., made of 1 sample).

        Returns
        -------
        str
            A JSON String representing the time series
        """
        return self.pd_dataframe().to_json(orient='split', date_format='iso')

    def to_csv(self, *args, **kwargs):

        """
        Writes deterministic time series to CSV file. For a list of parameters, refer to the documentation of
        pandas.DataFrame.to_csv().[1]

        ..[1] https://pandas.pydata.org/pandas-docs/stable/reference/api/pandas.DataFrame.to_csv.html?highlight=to_csv
        """
        if not self.is_deterministic:
            raise_log(AssertionError('The pd_dataframe() method can only return DataFrames of deterministic '
                                     'time series, and this series is not deterministic (it contains several samples). '
                                     'Consider calling quantile_df() instead.'))

        self.pd_dataframe().to_csv(*args, **kwargs)

    def to_pickle(self, path: str, protocol: int = pickle.HIGHEST_PROTOCOL):
        """
        Saves Timeseries object in pickle format.

        **Note**: Xarray docs[1] suggest not using pickle as a long-term data storage.

        ..[1] http://xarray.pydata.org/en/stable/user-guide/io.html#pickle

        Parameters
        ----------
        path : string
            path to a file where current object will be pickled
        protocol : integer, default highest
            pickling protocol. The default is best in most cases, use it only if having backward compatibility issues
        """

        with open(path, 'wb') as fh:
            pickle.dump(self, fh, protocol=protocol)

    def plot(self,
             new_plot: bool = False,
             central_quantile: Union[float, str] = 0.5,
             low_quantile: Optional[float] = 0.05,
             high_quantile: Optional[float] = 0.95,
             *args,
             **kwargs):
        """
        A wrapper method around `xarray.DataArray.plot()`.

        Parameters
        ----------
        new_plot
            whether to spawn a new Figure
        central_quantile
            The quantile (between 0 and 1) to plot as a "central" value, if the series is stochastic (i.e., if
            it has multiple samples). This will be applied on each component separately (i.e., to display quantiles
            of the components' marginal distributions). For instance, setting `central_quantile=0.5` will plot the
            median of each component. `central_quantile` can also be set to 'mean'.
        low_quantile
            The quantile to use for the lower bound of the plotted confidence interval. Similar to `central_quantile`,
            this is applied to each component separately (i.e., displaying marginal distributions). No confidence
            interval is shown if `confidence_low_quantile` is None (default 0.05).
        high_quantile
            The quantile to use for the upper bound of the plotted confidence interval. Similar to `central_quantile`,
            this is applied to each component separately (i.e., displaying marginal distributions). No confidence
            interval is shown if `high_quantile` is None (default 0.95).
        args
            some positional arguments for the `plot()` method
        kwargs
            some keyword arguments for the `plot()` method
        """
        alpha_confidence_intvls = 0.25

        if central_quantile != 'mean':
            raise_if_not(isinstance(central_quantile, float) and 0. <= central_quantile <= 1.,
                         'central_quantile must be either "mean", or a float between 0 and 1.',
                         logger)

        if high_quantile is not None and low_quantile is not None:
            raise_if_not(0. <= low_quantile <= 1. and 0. <= high_quantile <= 1.,
                         'confidence interval low and high quantiles must be between 0 and 1.',
                         logger)

        fig = (plt.figure() if new_plot else (kwargs['figure'] if 'figure' in kwargs else plt.gcf()))
        kwargs['figure'] = fig
        label = kwargs['label'] if 'label' in kwargs else ''

        if not any(lw in kwargs for lw in ['lw', 'linewidth']):
            kwargs['lw'] = 2

        if self.n_components > 10:
            logger.warn('Number of components is larger than 10 ({}). Plotting only the first 10 components.'.format(
                self.n_components
            ))

        for i, c in enumerate(self._xa.component[:10]):
            comp_name = str(c.values)

            if i > 0:
                kwargs['figure'] = plt.gcf()

            comp = self._xa.sel(component=c)

            if comp.sample.size > 1:
                if central_quantile == 'mean':
                    central_series = comp.mean(dim=DIMS[2])
                else:
                    central_series = comp.quantile(q=central_quantile, dim=DIMS[2])
            else:
                central_series = comp.mean(dim=DIMS[2])

            # temporarily set alpha to 1 to plot the central value (this way alpha impacts only the confidence intvls)
            alpha = kwargs['alpha'] if 'alpha' in kwargs else None
            kwargs['alpha'] = 1

            label_to_use = (label + ('_' + str(i) if len(self.components) > 1 else '')) if label != '' \
                           else '' + str(comp_name)
            kwargs['label'] = label_to_use

            p = central_series.plot(*args, **kwargs)
            color_used = p[0].get_color()
            kwargs['alpha'] = alpha if alpha is not None else alpha_confidence_intvls

            # Optionally show confidence intervals
            if comp.sample.size > 1 and low_quantile is not None and high_quantile is not None:
                    low_series = comp.quantile(q=low_quantile, dim=DIMS[2])
                    high_series = comp.quantile(q=high_quantile, dim=DIMS[2])
                    plt.fill_between(self.time_index, low_series, high_series, color=color_used,
                                     alpha=(alpha_confidence_intvls if 'alpha' not in kwargs else kwargs['alpha']))

        plt.legend()
        plt.title(self._xa.name);

    def with_columns_renamed(self, col_names: Union[List[str], str], col_names_new: Union[List[str], str]) -> 'TimeSeries':
        """
        Changes ts column names and returns a new TimeSeries instance.

        Parameters
        -------
        col_names
            String or list of strings corresponding the the column names to be changed.
        col_names_new
            String or list of strings corresponding to the new column names. Must be the same length as col_names.

        Returns
        -------
        TimeSeries
            A new TimeSeries instance.
        """

        if isinstance(col_names, str):
            col_names = [col_names]
        if isinstance(col_names_new, str):
            col_names_new = [col_names_new]

        raise_if_not(all([(x in self.columns.to_list()) for x in col_names]), 
                                                    "Some column names in col_names don't exist in the time series.", logger)
        
        raise_if_not(len(col_names) == len(col_names_new), 'Length of col_names_new list should be'
                                                    ' equal to the length of col_names list.', logger)


        cols = self.components

        for (o, n) in zip(col_names, col_names_new):
            cols = [n if (c==o) else c for c in cols]

        new_xa = xr.DataArray(
            self._xa.values,
            dims=self._xa.dims,
            coords={
                self._xa.dims[0]: self.time_index, 
                DIMS[1]: pd.Index(cols)
                }
        )
        
        return TimeSeries(new_xa)


    """
    Simple statistics. At the moment these work only on deterministic series, and are wrapped around Pandas.
    """

    def mean(self, axis=None, skipna=None, level=None, numeric_only=None, **kwargs) -> float:
        return self.pd_dataframe(copy=False).mean(axis, skipna, level, numeric_only, **kwargs)

    def var(self, axis=None, skipna=None, level=None, ddof=1, numeric_only=None, **kwargs) -> float:
        return self.pd_dataframe(copy=False).var(axis, skipna, level, ddof, numeric_only, **kwargs)

    def std(self, axis=None, skipna=None, level=None, ddof=1, numeric_only=None, **kwargs) -> float:
        return self.pd_dataframe(copy=False).std(axis, skipna, level, ddof, numeric_only, **kwargs)

    def skew(self, axis=None, skipna=None, level=None, numeric_only=None, **kwargs) -> float:
        return self.pd_dataframe(copy=False).skew(axis, skipna, level, numeric_only, **kwargs)

    def kurtosis(self, axis=None, skipna=None, level=None, numeric_only=None, **kwargs) -> float:
        return self.pd_dataframe(copy=False).kurtosis(axis, skipna, level, numeric_only, **kwargs)

    def min(self, axis=None, skipna=None, level=None, numeric_only=None, **kwargs) -> float:
        return self.pd_dataframe(copy=False).min(axis, skipna, level, numeric_only, **kwargs)

    def max(self, axis=None, skipna=None, level=None, numeric_only=None, **kwargs) -> float:
        return self.pd_dataframe(copy=False).max(axis, skipna, level, numeric_only, **kwargs)

    def sum(self, axis=None, skipna=None, level=None, numeric_only=None, min_count=0, **kwargs) -> float:
        return self.pd_dataframe(copy=False).sum(axis, skipna, level, numeric_only, min_count, **kwargs)

    def median(self, axis=None, skipna=None, level=None, numeric_only=None, **kwargs) -> float:
        return self.pd_dataframe(copy=False).median(axis, skipna, level, numeric_only, **kwargs)

    def autocorr(self, lag=1) -> float:
        return self.pd_dataframe(copy=False).autocorr(lag)

    def describe(self, percentiles=None, include=None, exclude=None) -> pd.DataFrame:
        return self.pd_dataframe(copy=False).describe(percentiles, include, exclude)

    """
    Dunder methods
    """

    def _combine_arrays(self,
                        other: Union['TimeSeries', xr.DataArray, np.ndarray],
                        combine_fn: Callable[[np.ndarray, np.ndarray], np.ndarray]) -> 'TimeSeries':
        """
        This is a helper function that allows us to combine this series with another one,
        directly applying an operation on their underlying numpy arrays.
        """

        if isinstance(other, TimeSeries):
            other_vals = other.data_array(copy=False).values
        elif isinstance(other, xr.DataArray):
            other_vals = other.values
        else:
            other_vals = other

        raise_if_not(self._xa.values.shape == other_vals.shape, 'Attempted to perform operation on two TimeSeries '
                                                                'of unequal shapes.', logger)
        new_xa = self._xa.copy()
        new_xa.values = combine_fn(new_xa.values, other_vals)
        return TimeSeries(new_xa)

    @staticmethod
    def _fill_missing_dates(xa: xr.DataArray,
                            freq: Optional[str] = None) -> xr.DataArray:
        """ Returns an xarray DataArray instance with missing dates inserted from an input xarray DataArray.
        The first dimension of the input DataArray `xa` has to be the time dimension.

        This requires either a provided `freq` or the possibility to infer a unique frequency (see
        `offset aliases <https://pandas.pydata.org/pandas-docs/stable/user_guide/timeseries.html#offset-aliases>`_
        for more info on supported frequencies) from the provided timestamps.

        Parameters
        ----------
        xa
            The xarray DataArray
        freq
            Optionally, a string representing the frequency of the Pandas DateTimeIndex to fill in the missing dates.

        Raises
        -------
        ValueError
            If `xa`'s DateTimeIndex contains less than 3 elements;
            if no unique frequency can be inferred from `xa`'s DateTimeIndex;
            if the resampled DateTimeIndex does not contain all dates from `xa` (see
                :meth:`_restore_xarray_from_frequency() <TimeSeries._restore_xarray_from_frequency>`)

        Returns
        -------
        xarray DataArray
            xarray DataArray with filled missing dates from `xa`
        """

        if freq is not None:
            return TimeSeries._restore_xarray_from_frequency(xa, freq)

        raise_if(len(xa) <= 2, f"Input time series must be of (length>=3) when fill_missing_dates=True and freq=None.",
                 logger)

        time_dim = xa.dims[0]
        sorted_xa = xa.copy() if xa.get_index(time_dim).is_monotonic_increasing else xa.sortby(time_dim)
        time_index = sorted_xa.get_index(time_dim)

        offset_alias_info = "For more information about frequency aliases, read " \
                            "https://pandas.pydata.org/pandas-docs/stable/user_guide/timeseries.html#offset-aliases"

        step_size = 3
        n_dates = len(time_index)
        # this creates n steps containing 3 timestamps each; used to infer frequency of time_index
        steps = np.column_stack([time_index[i: (n_dates - step_size + (i + 1))] for i in range(step_size)])
        observed_freqs = set(pd.infer_freq(step) for step in steps)
        observed_freqs.discard(None)

        raise_if_not(
            len(observed_freqs) == 1,
            f"Could not observe an inferred frequency. An explicit frequency must be evident over a span of at least "
            f"3 consecutive time stamps in the input data. {offset_alias_info}" if not len(observed_freqs) else
            f"Could not find a unique inferred frequency (not constant). Observed frequencies: {observed_freqs}. "
            f"If any of those is the actual frequency, try passing it with fill_missing_dates=True "
            f"and freq=your_frequency. {offset_alias_info}",
            logger)

        freq = observed_freqs.pop()

        return TimeSeries._restore_xarray_from_frequency(sorted_xa, freq)

    @staticmethod
    def _restore_xarray_from_frequency(xa: xr.DataArray,
                                       freq: str) -> xr.DataArray:
        """ Returns an xarray DataArray instance that is resampled from an input xarray DataArray `xa` with frequency
        `freq`. `freq` should be the inferred or actual frequency of `xa`. All data from `xa` is maintained in the
        output DataArray at the corresponding dates. Any missing dates from `xa` will be inserted into the returned
        DataArray with np.nan values.

        The first dimension of the input DataArray `xa` has to be the time dimension.

        This requires a provided `freq` (see `offset aliases
        <https://pandas.pydata.org/pandas-docs/stable/user_guide/timeseries.html#offset-aliases>`_ for more info on
        supported frequencies).

        Parameters
        ----------
        xa
            The xarray DataArray
        freq
            A string representing the actual or inferred frequency of the Pandas DateTimeIndex from `xa`.

        Raises
        -------
        ValueError
            If the resampled DateTimeIndex does not contain all dates from `xa`

        Returns
        -------
        xarray DataArray
            xarray DataArray resampled from `xa` with `freq` including all data from `xa` and inserted missing dates
        """

        time_dim = xa.dims[0]
        sorted_xa = xa.copy() if xa.get_index(time_dim).is_monotonic_increasing else xa.sortby(time_dim)

        time_index = sorted_xa.get_index(time_dim)
        resampled_time_index = pd.Series(index=time_index, dtype='object').asfreq(freq)

        # check if new time index with inferred frequency contains all input data
        contains_all_data = time_index.isin(resampled_time_index.index).all()

        offset_alias_info = "For more information about frequency aliases, read " \
                            "https://pandas.pydata.org/pandas-docs/stable/user_guide/timeseries.html#offset-aliases"
        raise_if_not(
            contains_all_data,
            f"Could not correctly fill missing dates with the observed/passed frequency freq='{freq}'. "
            f"Not all input time stamps contained in the newly created TimeSeries. {offset_alias_info}",
            logger)

        coords = {
            xa.dims[0]: pd.DatetimeIndex(resampled_time_index.index),
            xa.dims[1]: xa.coords[DIMS[1]]
        }

        resampled_xa = xr.DataArray(data=np.empty(shape=((len(resampled_time_index),) + xa.shape[1:])),
                                    dims=xa.dims,
                                    coords=coords)
        resampled_xa[:] = np.nan
        resampled_xa[resampled_time_index.index.isin(time_index)] = sorted_xa.data
        return resampled_xa

    def _get_dim_name(self, axis: Union[int, str]) -> str:
        if isinstance(axis, int):
            if axis == 0:
                return self._time_dim
            elif axis == 1 or axis == 2:
                return DIMS[axis]
            else:
                raise_if(True, 'If `axis` is an integer it must be between 0 and 2.')
        else:
            known_dims = (self._time_dim,) + DIMS[1:]
            raise_if_not(axis in known_dims,
                         '`axis` must be a known dimension of this series: {}'.format(known_dims))
            return axis

    def _get_dim(self, axis: Union[int, str]) -> int:
        if isinstance(axis, int):
            raise_if_not(0 <= axis <= 2, 'If `axis` is an integer it must be between 0 and 2.')
            return axis
        else:
            known_dims = (self._time_dim,) + DIMS[1:]
            raise_if_not(axis in known_dims,
                         '`axis` must be a known dimension of this series: {}'.format(known_dims))
            return known_dims.index(axis)

    def __eq__(self, other):
        if isinstance(other, TimeSeries):
            return self._xa.equals(other.data_array(copy=False))
        return False

    def __ne__(self, other):
        return not self.__eq__(other)

    def __len__(self):
        return len(self._xa)

    def __add__(self, other):
        if isinstance(other, (int, float, np.integer)):
            return TimeSeries(self._xa + other)
        elif isinstance(other, (TimeSeries, xr.DataArray, np.ndarray)):
            return self._combine_arrays(other, lambda s1, s2: s1 + s2)
        else:
            raise_log(TypeError('unsupported operand type(s) for + or add(): \'{}\' and \'{}\'.'
                                .format(type(self).__name__, type(other).__name__)), logger)

    def __radd__(self, other):
        return self + other

    def __sub__(self, other):
        if isinstance(other, (int, float, np.integer)):
            return TimeSeries(self._xa - other)
        elif isinstance(other, (TimeSeries, xr.DataArray, np.ndarray)):
            return self._combine_arrays(other, lambda s1, s2: s1 - s2)
        else:
            raise_log(TypeError('unsupported operand type(s) for - or sub(): \'{}\' and \'{}\'.'
                                .format(type(self).__name__, type(other).__name__)), logger)

    def __rsub__(self, other):
        return other + (-self)

    def __mul__(self, other):
        if isinstance(other, (int, float, np.integer)):
            return TimeSeries(self._xa * other)
        elif isinstance(other, (TimeSeries, xr.DataArray, np.ndarray)):
            return self._combine_arrays(other, lambda s1, s2: s1 * s2)
        else:
            raise_log(TypeError('unsupported operand type(s) for * or mul(): \'{}\' and \'{}\'.'
                                .format(type(self).__name__, type(other).__name__)), logger)

    def __rmul__(self, other):
        return self * other

    def __pow__(self, n):
        if isinstance(n, (int, float, np.integer)):
            raise_if(n < 0, 'Attempted to raise a series to a negative power.', logger)
            return TimeSeries(self._xa ** float(n))
        if isinstance(n, (TimeSeries, xr.DataArray, np.ndarray)):
            return self._combine_arrays(n, lambda s1, s2: s1 ** s2)  # elementwise power
        else:
            raise_log(TypeError('unsupported operand type(s) for ** or pow(): \'{}\' and \'{}\'.'
                                .format(type(self).__name__, type(n).__name__)), logger)

    def __truediv__(self, other):
        if isinstance(other, (int, float, np.integer)):
            if other == 0:
                raise_log(ZeroDivisionError('Cannot divide by 0.'), logger)
            return TimeSeries(self._xa / other)
        elif isinstance(other, (TimeSeries, xr.DataArray, np.ndarray)):
            if not (other.all_values() != 0).all():
                raise_log(ZeroDivisionError('Cannot divide by a TimeSeries with a value 0.'), logger)
            return self._combine_arrays(other, lambda s1, s2: s1 / s2)
        else:
            raise_log(TypeError('unsupported operand type(s) for / or truediv(): \'{}\' and \'{}\'.'
                                .format(type(self).__name__, type(other).__name__)), logger)

    def __rtruediv__(self, n):
        return n * (self ** (-1))

    def __abs__(self):
        return TimeSeries(abs(self._xa))

    def __neg__(self):
        return TimeSeries(-self._xa)

    def __contains__(self, ts: Union[int, pd.Timestamp]) -> bool:
        return ts in self.time_index

    def __round__(self, n=None):
        return TimeSeries(self._xa.round(n))

    def __lt__(self, other) -> xr.DataArray:
        if isinstance(other, (int, float, np.integer, np.ndarray, xr.DataArray)):
            series = self._xa < other
        elif isinstance(other, TimeSeries):
            series = self._xa < other.data_array(copy=False)
        else:
            raise_log(TypeError('unsupported operand type(s) for < : \'{}\' and \'{}\'.'
                                .format(type(self).__name__, type(other).__name__)), logger)
        return series  # Note: we return a DataArray

    def __gt__(self, other) -> xr.DataArray:
        if isinstance(other, (int, float, np.integer, np.ndarray, xr.DataArray)):
            series = self._xa > other
        elif isinstance(other, TimeSeries):
            series = self._xa > other.data_array(copy=False)
        else:
            series = None
            raise_log(TypeError('unsupported operand type(s) for < : \'{}\' and \'{}\'.'
                                .format(type(self).__name__, type(other).__name__)), logger)
        return series  # Note: we return a DataArray

    def __le__(self, other) -> xr.DataArray:
        if isinstance(other, (int, float, np.integer, np.ndarray, xr.DataArray)):
            series = self._xa <= other
        elif isinstance(other, TimeSeries):
            series = self._xa <= other.data_array(copy=False)
        else:
            series = None
            raise_log(TypeError('unsupported operand type(s) for < : \'{}\' and \'{}\'.'
                                .format(type(self).__name__, type(other).__name__)), logger)
        return series  # Note: we return a DataArray

    def __ge__(self, other) -> xr.DataArray:
        if isinstance(other, (int, float, np.integer, np.ndarray, xr.DataArray)):
            series = self._xa >= other
        elif isinstance(other, TimeSeries):
            series = self._xa >= other.data_array(copy=False)
        else:
            series = None
            raise_log(TypeError('unsupported operand type(s) for < : \'{}\' and \'{}\'.'
                                .format(type(self).__name__, type(other).__name__)), logger)
        return series  # Note: we return a DataArray

    def __str__(self):
        return str(self._xa).replace('xarray.DataArray', 'TimeSeries (DataArray)')

    def __repr__(self):
        return self._xa.__repr__().replace('xarray.DataArray', 'TimeSeries (DataArray)')

    def _repr_html_(self):
        return self._xa._repr_html_().replace('xarray.DataArray', 'TimeSeries (DataArray)')

    def __copy__(self, deep: bool = True):
        return self.copy()

    def __deepcopy__(self):
        return TimeSeries(self._xa.copy())

    def __getitem__(self,
                    key: Union[pd.DatetimeIndex,
                               pd.Int64Index,
                               List[str],
                               List[int],
                               List[pd.Timestamp],
                               str,
                               int,
                               pd.Timestamp,
                               Any]) -> 'TimeSeries':
        """Allow indexing on darts TimeSeries.

        The supported index types are the following base types as a single value, a list or a slice:
        - pd.Timestamp -> return a TimeSeries corresponding to the value(s) at the given timestamp(s).
        - str -> return a TimeSeries including the column(s) (components) specified as str.
        - int -> return a TimeSeries with the value(s) at the given row (time) index.

        `pd.DatetimeIndex` and `pd.Int64Index` are also supported and will return the corresponding value(s)
        at the provided time indices.

        .. warning::
            slices use pandas convention of including both ends of the slice.
        """
        def _check_dt():
            raise_if_not(self._has_datetime_index, 'Attempted indexing a series with a DatetimeIndex or a timestamp, '
                                                   'but the series uses an Int64Index.', logger)

        def _check_range():
            raise_if(self._has_datetime_index, 'Attempted indexing a series with an Int64Index, '
                                               'but the series uses a DatetimeIndex.', logger)

        def _set_freq_in_xa(xa_: xr.DataArray):
            # mutates the DataArray to make sure it contains the freq
            if isinstance(xa_.get_index(self._time_dim), pd.DatetimeIndex):
                inferred_freq = xa_.get_index(self._time_dim).inferred_freq
                if inferred_freq is not None:
                    xa_.get_index(self._time_dim).freq = to_offset(inferred_freq)
                else:
                    xa_.get_index(self._time_dim).freq = self._freq

        # handle DatetimeIndex and Int64Index:
        if isinstance(key, pd.DatetimeIndex):
            _check_dt()
            xa_ = self._xa.sel({self._time_dim: key})

            # indexing may discard the freq so we restore it...
            # TODO: unit-test this
            _set_freq_in_xa(xa_)

            return TimeSeries(xa_)
        elif isinstance(key, (pd.Int64Index, pd.RangeIndex)):
            _check_range()

            return TimeSeries(self._xa.sel({self._time_dim: key}))

        # handle slices:
        elif isinstance(key, slice):
            if isinstance(key.start, str) or isinstance(key.stop, str):
                return TimeSeries(self._xa.sel({DIMS[1]: key}))
            elif isinstance(key.start, (int, np.int64)) or isinstance(key.stop, (int, np.int64)):
                xa_ = self._xa.isel({self._time_dim: key})
                _set_freq_in_xa(xa_)  # indexing may discard the freq so we restore it...
                return TimeSeries(xa_)
            elif isinstance(key.start, pd.Timestamp) or isinstance(key.stop, pd.Timestamp):
                _check_dt()

                # indexing may discard the freq so we restore it...
                xa_ = self._xa.sel({self._time_dim: key})
                _set_freq_in_xa(xa_)
                return TimeSeries(xa_)

        # handle simple types:
        elif isinstance(key, str):
            return TimeSeries(self._xa.sel({DIMS[1]: [key]}))  # have to put key in a list not to drop the dimension
        elif isinstance(key, (int, np.int64)):
            xa_ = self._xa.isel({self._time_dim: [key]})
            _set_freq_in_xa(xa_)  # indexing may discard the freq so we restore it...
            return TimeSeries(xa_)
        elif isinstance(key, pd.Timestamp):
            _check_dt()

            # indexing may discard the freq so we restore it...
            xa_ = self._xa.sel({self._time_dim: [key]})
            _set_freq_in_xa(xa_)
            return TimeSeries(xa_)

        # handle lists:
        if isinstance(key, list):
            if all(isinstance(s, str) for s in key):
                # when string(s) are provided, we consider it as (a list of) component(s)
                return TimeSeries(self._xa.sel({DIMS[1]: key}))
            elif all(isinstance(i, (int, np.int64)) for i in key):
                xa_ = self._xa.isel({self._time_dim: key})
                _set_freq_in_xa(xa_)  # indexing may discard the freq so we restore it...
                return TimeSeries(xa_)
            elif all(isinstance(t, pd.Timestamp) for t in key):
                _check_dt()

                # indexing may discard the freq so we restore it...
                xa_ = self._xa.sel({self._time_dim: key})
                _set_freq_in_xa(xa_)
                return TimeSeries(xa_)

        raise_log(IndexError("The type of your index was not matched."), logger)


def concatenate(series: Sequence['TimeSeries'],
                axis: Union[str, int] = 0,
                ignore_time_axis: bool = False):
    """Concatenates multiple ``TimeSeries`` along a given axis.

    ``axis`` can be an integer in (0, 1, 2) to denote (time, component, sample) or, alternatively,
    a string denoting the corresponding dimension of the underlying ``DataArray``.

    Parameters
    ----------
    series : Sequence[TimeSeries]
        sequence of ``TimeSeries`` to concatenate
    axis : Union[str, int]
        axis along which the series will be concatenated.
    ignore_time_axis : bool
        Allow concatenation even when some series do not have matching time axes.
        When done along component or sample dimensions, concatenation will work as long as the series
        have the same lengths (in this case the resulting series will have the time axis of the first
        provided series). When done along time dimension, concatenation will work even if the time axes
        are not contiguous (in this case, the resulting series will have a start time matching the start time
        of the first provided series). Default: False.

    Returns
    -------
    TimeSeries
        concatenated series
    """

    time_dims = [ts.time_dim for ts in series]
    if isinstance(axis, str):
        if axis == DIMS[1]:
            axis = 1
        elif axis == DIMS[2]:
            axis = 2
        else:
            raise_if_not(len(set(time_dims)) == 1 and axis == time_dims[0],
                         'Unrecognised `axis` name. If `axis` denotes the time axis, all provided '
                         'series must have the same time axis name (if that is not the case, try providing '
                         '`axis=0` to concatenate along time dimension).')
            axis = 0
    time_dim_name = time_dims[0]  # At this point all series are supposed to have same time dim name

    da_sequence = [ts.data_array(copy=False) for ts in series]

    component_axis_equal = len(set([ts.width for ts in series])) == 1
    sample_axis_equal = len(set([ts.n_samples for ts in series])) == 1

    if axis == 0:
        # time
        raise_if((not (component_axis_equal and sample_axis_equal)),
                 'when concatenating along time dimension, the component and sample dimensions of all '
                 'provided series must match.')

        da_concat = xr.concat(da_sequence, dim=time_dim_name)

        # check, if timeseries are consecutive
        consecutive_time_axes = True
        for i in range(1, len(series)):
            if series[i - 1].end_time() + series[0].freq != series[i].start_time():
                consecutive_time_axes = False
                break

        if not consecutive_time_axes:
            raise_if_not(ignore_time_axis, "When concatenating over time axis, all series need to be contiguous"
                                           "in the time dimension. Use `ignore_time_axis=True` to override "
                                           "this behavior and concatenate the series by extending the time axis "
                                           "of the first series.")

            from darts.utils.timeseries_generation import _generate_index
            tindex = _generate_index(start=series[0].start_time(), freq=series[0].freq_str, length=da_concat.shape[0])

            da_concat = da_concat.assign_coords({time_dim_name: tindex})

    else:
        time_axes_equal = all(list(map(lambda t: t[0].has_same_time_as(t[1]), zip(series[0:-1], series[1:]))))
        time_axes_ok = (time_axes_equal if not ignore_time_axis else len(set([len(ts) for ts in series])) == 1)

        raise_if_not((time_axes_ok and ((axis == 1 and sample_axis_equal) or (axis == 2 and component_axis_equal))),
                     'When concatenating along component or sample dimensions, all the series must have the same time '
                     'axes (unless `ignore_time_axis` is True), or time axes of same lengths (if `ignore_time_axis` is '
                     'True), and all series must have the same number of samples (if concatenating along component '
                     'dimension), or the same number of components (if concatenating along sample dimension).')

        # we concatenate raw values using Numpy because not all series might have the same time axes
        # and joining using xarray.concatenate() won't work in some cases
        concat_vals = np.concatenate([da.values for da in da_sequence], axis=axis)

        if axis == 1:
            # when concatenating along component dimension, we have to re-create a component index
            component_coords = []
            existing_components = set()
            for i, ts in enumerate(series):
                for comp in ts.components:
                    if comp not in existing_components:
                        component_coords.append(comp)
                        existing_components.add(comp)
                    else:
                        new_comp_name = '{}_{}'.format(i, comp)
                        component_coords.append(new_comp_name)
                        existing_components.add(new_comp_name)
            component_index = pd.Index(component_coords)
        else:
            component_index = da_sequence[0].get_index(DIMS[1])

        da_concat = xr.DataArray(concat_vals,
                                 dims=(time_dim_name,) + DIMS[-2:],
                                 coords={time_dim_name: series[0].time_index, DIMS[1]: component_index})

    return TimeSeries(da_concat)<|MERGE_RESOLUTION|>--- conflicted
+++ resolved
@@ -382,7 +382,6 @@
         """
 
         df = pd.DataFrame(pd_series)
-<<<<<<< HEAD
         return cls.from_dataframe(df,
                                   time_col=None,
                                   value_cols=None,
@@ -393,17 +392,6 @@
     @classmethod
     def from_times_and_values(cls,
                               times: Union[pd.DatetimeIndex, pd.Int64Index],
-=======
-        return TimeSeries.from_dataframe(df,
-                                         time_col=None,
-                                         value_cols=None,
-                                         fill_missing_dates=fill_missing_dates,
-                                         freq=freq,
-                                         fillna_value=fillna_value)
-
-    @staticmethod
-    def from_times_and_values(times: Union[pd.DatetimeIndex, pd.Int64Index, pd.RangeIndex],
->>>>>>> b6f8b1c1
                               values: np.ndarray,
                               fill_missing_dates: Optional[bool] = False,
                               freq: Optional[str] = None,
